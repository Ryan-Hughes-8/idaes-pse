##############################################################################
# Institute for the Design of Advanced Energy Systems Process Systems
# Engineering Framework (IDAES PSE Framework) Copyright (c) 2018, by the
# software owners: The Regents of the University of California, through
# Lawrence Berkeley National Laboratory,  National Technology & Engineering
# Solutions of Sandia, LLC, Carnegie Mellon University, West Virginia
# University Research Corporation, et al. All rights reserved.
#
# Please see the files COPYRIGHT.txt and LICENSE.txt for full copyright and
# license information, respectively. Both files are also available online
# at the URL "https://github.com/IDAES/idaes".
##############################################################################
"""
Base class for control volumes
"""

from __future__ import division

# Import Pyomo libraries
from pyomo.environ import Constraint, Reals, Var
from pyomo.dae import DerivativeVar

# Import IDAES cores
from idaes.core import (declare_process_block_class,
                        ControlVolumeBase,
                        FlowDirection,
                        useDefault)
from idaes.core.util.exceptions import (ConfigurationError,
                                        PropertyNotSupportedError)

__author__ = "Andrew Lee"


@declare_process_block_class("ControlVolume0D", doc="""
    ControlVolume0D is a specialized Pyomo block for IDAES non-discretized
    control volume blocks, and contains instances of ControlVolume0dData.

    ControlVolume0D should be used for any control volume with a defined volume
    and distinct inlets and outlets which does not require spatial
    discretization. This encompases most basic unit models used in process
    modeling.""")
class ControlVolume0dData(ControlVolumeBase):
    """
    0-Dimensional (Non-Discretised) ControlVolume Class

    This class forms the core of all non-discretized IDAES models. It provides
    methods to build property and reaction blocks, and add mass, energy and
    momentum balances. The form of the terms used in these constraints is
    specified in the chosen property package.
    """
    def build(self):
        """
        Build method for ControlVolume0D blocks.

        Returns:
            None
        """
        # Call build method from base class
        super(ControlVolume0dData, self).build()

    # TODO : add autobuild method

    def add_geometry(self):
        """
        Method to create volume Var in ControlVolume.

        Args:
            None

        Returns:
            None
        """
        l_units = self.config.property_package.get_metadata().default_units["length"]
        self.volume = Var(self.time, initialize=1.0,
                          doc='Holdup Volume [{}^3]'.format(l_units))

    def add_state_blocks(self,
                         information_flow=FlowDirection.forward,
                         has_phase_equilibrium=False,
                         package_arguments={}):
        """
        This method constructs the inlet and outlet state blocks for the
        control volume.

        Args:
            information_flow: a FlowDirection Enum indicating whether
                               information flows from inlet-to-outlet or
                               outlet-to-inlet
            has_phase_equilibrium: indicates whether equilibrium calculations
                                    will be required in state blocks
            package_arguments: dict-like object of arguments to be passed to
                                state blocks as construction arguments
        Returns:
            None
        """
        tmp_dict = package_arguments
        tmp_dict["has_phase_equilibrium"] = has_phase_equilibrium
        tmp_dict["parameters"] = self.config.property_package

        if information_flow == FlowDirection.forward:
            tmp_dict["defined_state"] = True
        elif information_flow == FlowDirection.backward:
            tmp_dict["defined_state"] = False
        else:
            raise ConfigurationError(
                    '{} invalid value for information_flow argument. '
                    'Valid values are FlowDirection.forward and '
                    'FlowDirection.backward'.format(self.name))

        self.properties_in = self._property_module.StateBlock(
                self.time,
                doc="Material properties at inlet",
                default=tmp_dict)

        # Reverse defined_state
        tmp_dict["defined_state"] = not tmp_dict["defined_state"]

        self.properties_out = self._property_module.StateBlock(
                self.time,
                doc="Material properties at outlet",
                default=tmp_dict)

    def add_reaction_blocks(self,
                            has_equilibrium=False,
                            package_arguments={}):
        """
        This method constructs the reaction block for the control volume.

        Args:
            has_equilibrium: indicates whether equilibrium calculations
                              will be required in reaction block
            package_arguments: dict-like object of arguments to be passed to
                                reaction block as construction arguments

        Returns:
            None
        """
        tmp_dict = package_arguments
        tmp_dict["state_block"] = self.properties_out
        tmp_dict["has_equilibrium"] = has_equilibrium
        tmp_dict["parameters"] = self.config.reaction_package

        self.reactions = self._reaction_module.ReactionBlock(
                self.time,
                doc="Reaction properties in control volume",
                default=tmp_dict)

<<<<<<< HEAD
=======
    def add_geometry(self, length_units):
        """
        Method to create volume Var in ControlVolume.

        Args:
            length_units: string to use for units for length

        Returns:
            None
        """
        self.volume = Var(self.time, initialize=1.0,
                          doc='Holdup Volume [{}^3]'.format(length_units))

>>>>>>> 6fefdbbb
    def add_phase_component_balances(self,
                                     dynamic=useDefault,
                                     has_holdup=False,
                                     has_rate_reactions=False,
                                     has_equilibrium_reactions=False,
                                     has_phase_equilibrium=False,
                                     has_mass_transfer=False,
                                     custom_molar_term=None,
                                     custom_mass_term=None):
        """
        This method constructs a set of 0D material balances indexed by time,
        phase and component.

        Args:
            dynamic: argument indicating whether material balances should
                    include temporal derivative terms. If not provided,
                    will use the dynamic flag of the control volume block
            has_holdup: whether material holdup terms should be included in
                    material balances. Must be True if dynamic = True
            has_rate_reactions: whether default generation terms for rate
                    reactions should be included in material balances
            has_equilibrium_reactions: whether generation terms should for
                    chemical equilibrium reactions should be included in
                    material balances
            has_phase_equilibrium: whether generation terms should for phase
                    equilibrium behaviour should be included in material
                    balances
            has_mass_transfer: whether generic mass transfer terms should be
                    included in material balances
            custom_molar_term: a Pyomo Expression reresenting custom terms to
                    be included in material balances on a molar basis.
                    Expression must be indexed by time, phase list and
                    component list
            custom_mass_term: a Pyomo Expression reresenting custom terms to
                    be included in material balances on a mass basis.
                    Expression must be indexed by time, phase list and
                    component list

        Returns:
            Constraint object representing material balances
        """
        # Validate arguments
        self._validate_add_balance_arguments(dynamic=dynamic,
                                             has_holdup=has_holdup)

        # Get units from property package
        units = {}
        for u in ['length', 'holdup', 'amount', 'time']:
            try:
                units[u] = self.config.property_package.get_package_units()[u]
            except KeyError:
                units[u] = '-'

        if has_holdup or has_rate_reactions:
            if not hasattr(self, "volume"):
                raise ConfigurationError(
                        "{} control volume must have volume defined to have "
                        "holdup and/or rate reaction terms. Please call the "
                        "add_geometry method before adding balance equations."
                        .format(self.name))

        # Material holdup and accumulation
        if has_holdup:
            self.material_holdup = Var(self.time,
                                       self.phase_list,
                                       self.component_list,
                                       domain=Reals,
                                       doc="Material holdup in unit [{}]"
                                           .format(units['holdup']))
        if dynamic:
            self.material_accumulation = DerivativeVar(
                    self.material_holdup,
                    wrt=self.time,
                    doc="Material accumulation in unit [{}/{}]"
                        .format(units['holdup'], units['time']))

        # Get phase component list(s)
        phase_component_list = self._get_phase_comp_list()

        # Check that reaction block exists if required
        if has_rate_reactions or has_equilibrium_reactions:
            try:
                rblock = self.reactions
            except AttributeError:
                raise ConfigurationError(
                        "{} does not contain a Reaction Block, but material "
                        "balances have been set to contain reaction terms. "
                        "Please construct a reaction block before adding "
                        "balance equations.".format(self.name))

        # Create material balance terms as required
        # Kinetic reaction generation
        if has_rate_reactions:
            try:
                # TODO : replace with Reference
                object.__setattr__(
                        self,
                        "rate_reaction_idx",
                        self.config.reaction_parameters.rate_reaction_idx)
            except AttributeError:
                raise PropertyNotSupportedError(
                    "{} Reaction package does not contain a list of rate "
                    "reactions (rate_reaction_idx), thus does not support "
                    "rate-based reactions.".format(self.name))
            self.rate_reaction_generation = Var(
                        self.time,
                        self.phase_list,
                        self.component_list,
                        domain=Reals,
                        doc="Amount of component generated in "
                            "unit by kinetic reactions [{}/{}]"
                            .format(units['holdup'], units['time']))

        # Equilibrium reaction generation
        if has_equilibrium_reactions:
            try:
                # TODO : replace with Reference
                object.__setattr__(
                    self,
                    "equilibrium_reaction_idx",
                    self.config.reaction_parameters.equilibrium_reaction_idx)
            except AttributeError:
                raise PropertyNotSupportedError(
                    "{} Reaction package does not contain a list of "
                    "equilibrium reactions (equilibrium_reaction_idx), thus "
                    "does not support equilibrium-based reactions."
                    .format(self.name))
            self.equilibrium_reaction_generation = Var(
                        self.time,
                        self.phase_list,
                        self.component_list,
                        domain=Reals,
                        doc="Amount of component generated in unit "
                            "by equilibrium reactions [{}/{}]"
                            .format(units['holdup'], units['time']))

        # Phase equilibrium generation
        if has_phase_equilibrium:
            try:
                # TODO : replace with Reference
                object.__setattr__(
                    self,
                    "phase_equilibrium_idx",
                    self.config.property_parameters.phase_equilibrium_idx)
            except AttributeError:
                raise PropertyNotSupportedError(
                    "{} Property package does not contain a list of phase "
                    "equilibrium reactions (phase_equilibrium_idx), thus does "
                    "not support phase equilibrium.".format(self.name))
            self.phase_equilibrium_generation = Var(
                        self.time,
                        self.phase_equilibrium_idx,
                        domain=Reals,
                        doc="Amount of generation in unit by phase "
                            "equilibria [{}/{}]"
                            .format(units['holdup'], units['time']))

        # Material transfer term
        if has_mass_transfer:
            self.mass_transfer_term = Var(
                        self.time,
                        self.phase_list,
                        self.component_list,
                        domain=Reals,
                        doc="Component material transfer into unit [{}/{}]"
                            .format(units['holdup'], units['time']))

        # Create rules to substitute material balance terms
        # Accumulation term
        def accumulation_term(b, t, p, j):
            return b.material_accumulation[t, p, j] if dynamic else 0

        def kinetic_term(b, t, p, j):
            return (b.rate_reaction_generation[t, p, j] if has_rate_reactions
                    else 0)

        def equilibrium_term(b, t, p, j):
            return (b.equilibrium_reaction_generation[t, p, j]
                    if has_equilibrium_reactions else 0)

        def phase_equilibrium_term(b, t, p, j):
            if has_phase_equilibrium:
                sd = {}
                for r in b.phase_equilibrium_idx:
                    if self.phase_equilibrium_list[r][0] == j:
                        if self.phase_equilibrium_list[r][1][0] == p:
                            sd[r] = 1
                        elif self.phase_equilibrium_list[r][1][1] == p:
                            sd[r] = -1
                        else:
                            sd[r] = 0
                    else:
                        sd[r] = 0

                return sum(b.phase_equilibrium_generation[t, r]*sd[r]
                           for r in b.phase_equilibrium_idx)

        def transfer_term(b, t, p, j):
            return (b.mass_transfer_term[t, p, j] if has_mass_transfer else 0)

        # TODO : Add custom terms

        # Add component balances
        @self.Constraint(self.time,
                         self.phase_list,
                         self.component_list,
                         doc="Material balances")
        def material_balance(b, t, p, j):
            if j in phase_component_list[p]:
                return accumulation_term(b, t, p, j) == (
                        b.properties_in[t].get_material_balance_term[p, j] -
                        b.properties_out[t].get_material_balance_term[p, j] +
                        kinetic_term(b, t, p, j) +
                        equilibrium_term(b, t, p, j) +
                        phase_equilibrium_term(b, t, p, j) +
                        transfer_term(b, t, p, j))
            else:
                return Constraint.Skip

        # TODO: Need to set material_holdup = 0 for non-present component-phase
        # pairs. Not ideal, but needed to close DoF. Is there a better way?

        # Material Holdup
        if self.config.include_holdup:
            @self.Constraint(self.time,
                             self.phase_list,
                             self.component_list,
                             doc="Material holdup calculations")
            def material_holdup_calculation(b, t, p, j):
                if j in phase_component_list[p]:
                    return b.material_holdup[t, p, j] == (
                           b.volume[t]*self.phase_fraction[t, p] *
                           b.properties_out[t].material_density_term[p, j])
                else:
                    return b.material_holdup[t, p, j] == 0

        if has_rate_reactions:
            # Add extents of reaction and stoichiometric constraints
            self.rate_reaction_extent = Var(
                    self.time,
                    self.rate_reaction_idx,
                    domain=Reals,
                    doc="Extent of kinetic reactions[{}/{}]"
                        .format(units['holdup'], units['time']))

            @self.Constraint(self.time,
                             self.phase_list,
                             self.component_list,
                             doc="Kinetic reaction stoichiometry constraint")
            def rate_reaction_stoichiometry_constraint(b, t, p, j):
                if j in phase_component_list[p]:
                    return b.rate_reaction_generation[t, p, j] == (
                        sum(rblock[t].rate_reaction_stoichiometry[r, p, j] *
                            b.rate_reaction_extent[t, r]
                            for r in b.rate_reaction_idx))
                else:
                    return Constraint.Skip

            @self.Constraint(self.time,
                             self.reaction_idx,
                             doc="Kinetic reaction extents constraint")
            def rate_reaction_extents_constraint(b, t, r):
                return b.rate_reaction_extent[t, r] == (
                        rblock[t].reaction_rate[r]*b.volume[t])

        if has_equilibrium_reactions:
            # Add extents of reaction and stoichiometric constraints
            self.equilibrium_reaction_extent = Var(
                            self.time,
                            self.equilibrium_reaction_idx,
                            domain=Reals,
                            doc="Extent of equilibrium reactions[{}/{}]"
                                .format(units['holdup'], units['time']))

            @self.Constraint(self.time,
                             self.phase_list,
                             self.component_list,
                             doc="Equilibrium reaction stoichiometry")
            def equilibrium_reaction_stoichiometry_constraint(b, t, p, j):
                if j in phase_component_list[p]:
                    return b.equilibrium_reaction_generation[t, p, j] == (
                            sum(rblock[t].
                                equilibrium_reaction_stoichiometry[r, p, j] *
                                b.equilibrium_reaction_extent[t, r]
                                for r in b.equilibrium_reaction_idx))
                else:
                    return Constraint.Skip

        return self.material_balances

#    def _make_phase_frac(self):
#        """
#        This method constructs the phase_fraction variables for the control
#        volume, and the associated constraint on the sum of phase_fractions
#        == 1. For systems with only one phase, phase_fraction is created as a
#        Pyomo Expression with a value of 1.
#
#        Args:
#            None
#
#        Returns:
#            None
#        """
#        if len(self.phase_list) > 1:
#            self.phase_fraction = Var(
#                            self.time,
#                            self.phase_list,
#                            initialize=1/len(self.phase_list),
#                            doc='Volume fraction of holdup by phase')
#
#            @self.Constraint(self.time,
#                             doc='Sum of phase fractions == 1')
#            def sum_of_phase_fractions(self, t):
#                return 1 == sum(self.phase_fraction[t, p]
#                                for p in self.phase_list)
#        else:
#            @self.Expression(self.time,
#                             self.phase_list,
#                             doc='Volume fraction of holdup by phase')
#            def phase_fraction(self, t, p):
#                return 1<|MERGE_RESOLUTION|>--- conflicted
+++ resolved
@@ -70,7 +70,8 @@
         Returns:
             None
         """
-        l_units = self.config.property_package.get_metadata().default_units["length"]
+        l_units = self.config.property_package.get_metadata().default_units[
+                                                                      "length"]
         self.volume = Var(self.time, initialize=1.0,
                           doc='Holdup Volume [{}^3]'.format(l_units))
 
@@ -145,22 +146,6 @@
                 doc="Reaction properties in control volume",
                 default=tmp_dict)
 
-<<<<<<< HEAD
-=======
-    def add_geometry(self, length_units):
-        """
-        Method to create volume Var in ControlVolume.
-
-        Args:
-            length_units: string to use for units for length
-
-        Returns:
-            None
-        """
-        self.volume = Var(self.time, initialize=1.0,
-                          doc='Holdup Volume [{}^3]'.format(length_units))
-
->>>>>>> 6fefdbbb
     def add_phase_component_balances(self,
                                      dynamic=useDefault,
                                      has_holdup=False,
