--- conflicted
+++ resolved
@@ -123,11 +123,7 @@
 
     with pytest.raises(
             PropertyPackageError,
-<<<<<<< HEAD
-            match="p get_component found a component a, but it does not "
-=======
             match="p get_component found an attribute a, but it does not "
->>>>>>> 31fa1a28
             "appear to be an instance of a Component object."):
         m.p.get_component("a")
 
@@ -147,11 +143,7 @@
 
     with pytest.raises(
             PropertyPackageError,
-<<<<<<< HEAD
-            match="p get_phase found a component a, but it does not "
-=======
             match="p get_phase found an attribute a, but it does not "
->>>>>>> 31fa1a28
             "appear to be an instance of a Phase object."):
         m.p.get_phase("a")
 
