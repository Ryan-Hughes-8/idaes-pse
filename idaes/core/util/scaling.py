##############################################################################
# Institute for the Design of Advanced Energy Systems Process Systems
# Engineering Framework (IDAES PSE Framework) Copyright (c) 2018-2020, by the
# software owners: The Regents of the University of California, through
# Lawrence Berkeley National Laboratory,  National Technology & Engineering
# Solutions of Sandia, LLC, Carnegie Mellon University, West Virginia
# University Research Corporation, et al. All rights reserved.
#
# Please see the files COPYRIGHT.txt and LICENSE.txt for full copyright and
# license information, respectively. Both files are also available online
# at the URL "https://github.com/IDAES/idaes-pse".
##############################################################################
"""
This module contains utilities to provide variable and expression scaling
factors by providing an expression to calculate them via a suffix.

The main purpose of this code is to use the calculate_scaling_factors function
to calculate scaling factors to be used with the Pyomo scaling transformation or
with solvers. A user can provide a scaling_expression suffix to calculate scale
factors from existing variable scaling factors. This allows scaling factors from
a small set of fundamental variables to be propagated to the rest of the model.

The scaling_expression suffix contains Pyomo expressions with model variables.
The expressions can be evaluated with variable scaling factors in place of
variables to calculate additional scaling factors.
"""

__author__ = "John Eslick, Tim Bartholomew"

import pyomo.environ as pyo
<<<<<<< HEAD
from pyomo.core.base.constraint import _ConstraintData
from pyomo.contrib.pynumero.interfaces.pyomo_nlp import PyomoNLP
from pyomo.common.modeling import unique_component_name
import idaes.logger as idaeslog

=======
from pyomo.core.expr import current as EXPR
from pyomo.core.expr.visitor import identify_variables
from pyomo.core.base.constraint import _ConstraintData
from pyomo.kernel import ComponentMap
from pyomo.util.calc_var_value import calculate_variable_from_constraint
from idaes.core.util.exceptions import ConfigurationError
import idaes.logger as idaeslog

__author__ = "John Eslick, Tim Bartholomew, Robert Parker"
>>>>>>> cad0162f
_log = idaeslog.getLogger(__name__)


def __none_mult(x, y):
    """PRIVATE FUNCTION, Multiply x by y and if x is None return None"""
    if x is not None:
        x *= y
    return x


def map_scaling_factor(iter, default=1, warning=True, func=min):
    """Map get_scaling_factor to an iterable of Pyomo compoents, and call func
    on the result.  This could be use, for example, to get the minimum or
    maximum scaling factor of a set of compoents.

    Args:
        iter: Iterable yeilding Pyomo componentes
        default: The default value used when a scaling factor is missing. The
            default is default=1.
        warning: Log a warning for missing scaling factors
        func: The function to call on the resulting iterable of scaling factors.
            The default is min().

    Returns:
        The result of func on the set of scaling factors
    """
    return func(
        map(
            lambda x: get_scaling_factor(x, default=default, warning=warning),
            iter
        )
    )


def min_scaling_factor(iter, default=1, warning=True):
    """Map get_scaling_factor to an iterable of Pyomo compoents, and get the
    minimum caling factor.

    Args:
        iter: Iterable yeilding Pyomo componentes
        default: The default value used when a scaling factor is missing.  If
            None, this will raise an exception when scaling factors are missing.
            The default is default=1.
        warning: Log a warning for missing scaling factors

    Returns:
        Minimum scaling factor of the compoents in iter
    """
    return map_scaling_factor(iter, default=default, warning=warning, func=min)


def propagate_indexed_component_scaling_factors(
    blk,
    typ=(pyo.Var, pyo.Constraint, pyo.Expression, pyo.Param),
    overwrite=False,
    descend_into=True):
    """Use the parent compoent scaling factor to set all component data object
    scaling factors.

    Args:
        blk: The block on which to search for components
        typ: Component type(s) (default=(Var, Constraint, Expression, Param))
        overwrite: if a data object already has a scaling factor should it be
            overwrittten (default=False)
        descend_into: descend into child blocks (default=True)
    """
    for c in blk.component_objects(typ, descend_into=descend_into):
        if get_scaling_factor(c) is not None and c.is_indexed():
            for cdat in c.values():
                if overwrite or get_scaling_factor(cdat) is None:
                    set_scaling_factor(cdat, get_scaling_factor(c))


def calculate_scaling_factors(blk):
    """Look for calculate scaling factor methods this uses a depth first
    ordering, so sub-block scale factors are called first. Scale factor
    calculations should only depend on descendent blocks.
    """
    def cs(blk2):
        """ Recursive function for depth first ordering """
        for b in blk2.component_data_objects(pyo.Block, descend_into=False):
            cs(b)
        if hasattr(blk2, "calculate_scaling_factors"):
            blk2.calculate_scaling_factors()
    cs(blk)
    propagate_indexed_component_scaling_factors(blk)


def set_scaling_factor(c, v, data_objects=True):
    """Set a scaling factor for a model component. This function creates the
    scaling_factor suffix if needed.

    Args:
        c: component to supply scaling factor for
        v: scaling factor
    Returns:
        None
    """
    if isinstance(c, (float, int)):
        # property packages can return 0 for material balance terms on compoents
        # doesn't exist.  This handels the case where you get a constant 0 and
        # need it's scale factor to scale the mass balance.
        return 1
    try:
        suf = c.parent_block().scaling_factor
    except AttributeError:
        c.parent_block().scaling_factor = pyo.Suffix(direction=pyo.Suffix.EXPORT)
        suf = c.parent_block().scaling_factor

    suf[c] = v
    if data_objects and c.is_indexed():
        for cdat in c.values():
            suf[cdat] = v


def get_scaling_factor(c, default=None, warning=False, exception=False):
    """Get a component scale factor.

    Args:
        c: compoent
        default: value to return if no scale factor exists (default=None)
    """
    try:
        sf = c.parent_block().scaling_factor.get(c, default)
    except AttributeError:
        if warning:
            _log.warning(f"Accessing missing scale factor for {c}")
        if exception:
            _log.error(f"Accessing missing scale factor for {c}")
            raise
        sf = default
    return sf


def unset_scaling_factor(c):
    """Delete a component scaling factor.

    Args:
        c: component

    Returns:
        None
    """
    try:
        del c.parent_block().scaling_factor[c]
    except AttributeError:
        pass # no scaling factor suffix, is fine
    except KeyError:
        pass # no scaling factor is fine


def __set_constarint_tranform_applied_scaling_factor(c, v):
    """PRIVATE FUNCTION Set the scaling factor used to transform a constraint.
    This is used to keep track of scaling tranformations that have been applied
    to constraints.

    Args:
        c: component to supply scaling factor for
        v: scaling factor
    Returns:
        None
    """
    try:
        c.parent_block().constaint_transformed_scaling_factor[c] = v
    except AttributeError:
        c.parent_block().constaint_transformed_scaling_factor = pyo.Suffix(
            direction=pyo.Suffix.LOCAL)
        c.parent_block().constaint_transformed_scaling_factor[c] = v


def get_constarint_tranform_applied_scaling_factor(c, default=None):
    """Get a the scale factor that was used to transform a
    constraint.

    Args:
        c: constraint data object
        default: value to return if no scaling factor exisits (default=None)

    Returns:
        The scaling factor that has been used to transform the constrain or the
        default.
    """
    try:
        sf = c.parent_block().constaint_transformed_scaling_factor.get(c, default)
    except AttributeError:
        sf = default # when there is no suffix
    return sf


def __unset_constarint_tranform_applied_scaling_factor(c):
    """PRIVATE FUNCTION: Delete the recored scale factor that has been used
    to transofrm constraint c.  This is used when undoing a constraint
    transformation.
    """
    try:
        del c.parent_block().constaint_transformed_scaling_factor[c]
    except AttributeError:
        pass # no scaling factor suffix, is fine
    except KeyError:
        pass # no scaling factor is fine


def constraint_scaling_transform(c, s):
    """This transforms a constraint by the argument s.  The scaling factor
    applies to original constraint (e.g. if one where to call this twice in a row
    for a constraint with a scaling factor of 2, the original constraint would
    still, only be scaled by a factor of 2.)

    Args:
        c: Pyomo constraint
        s: scale factor applied to the constraint as origianlly written

    Returns:
        None
    """
    if not isinstance(c, _ConstraintData):
        raise TypeError(f"{c} is not a constraint or is an indexed constraint")
    st = get_constarint_tranform_applied_scaling_factor(c, default=1)
    v = s/st
    c.set_value(
        (__none_mult(c.lower, v), __none_mult(c.body, v), __none_mult(c.upper, v)))
    __set_constarint_tranform_applied_scaling_factor(c, s)


def constraint_scaling_transform_undo(c):
    """The undoes the scaling transforms previously applied to a constaint.

    Args:
        c: Pyomo constraint

    Returns:
        None
    """
    if not isinstance(c, _ConstraintData):
        raise TypeError(f"{c} is not a constraint or is an indexed constraint")
    v = get_constarint_tranform_applied_scaling_factor(c)
    if v is None:
        return # hasn't been transformed, so nothing to do.
    c.set_value(
        (__none_mult(c.lower, 1/v), __none_mult(c.body, 1/v), __none_mult(c.upper, 1/v)))
    __unset_constarint_tranform_applied_scaling_factor(c)


def unscaled_variables_generator(blk, descend_into=True, include_fixed=False):
    """Generator for unscaled variables

    Args:
        block

    Yields:
        variables with no scale factor
    """

    for v in blk.component_data_objects(pyo.Var, descend_into=descend_into):
        if v.fixed and not include_fixed:
            continue
        if get_scaling_factor(v) is None:
            yield v


def unscaled_constraints_generator(blk, descend_into=True):
    """Generator for unscaled constraints

    Args:
        block

    Yields:
        constraints with no scale factor
    """
    for c in blk.component_data_objects(
        pyo.Constraint, active=True, descend_into=descend_into):
        if get_scaling_factor(c) is None:
            yield c


def badly_scaled_var_generator(
    blk, large=1e4, small=1e-3, zero=1e-10, descend_into=True, include_fixed=False):
    """This provides a rough check for variables with poor scaling based on
    their current scale factors and values. For each potentially poorly scaled
    variable it returns the var and its current scaled value.

    Args:
        blk: pyomo block
        large: Magnitude that is considered to be too large
        small: Magnitude that is considered to be too small
        zero: Magnitude that is considered to be zero, variables with a value of
            zero are okay, and not reported.

    Yields:
        variable data object, current absolute value of scaled value
    """
    for v in blk.component_data_objects(pyo.Var, descend_into=descend_into):
        if v.fixed and not include_fixed:
            continue
        val = pyo.value(v, exception=False)
        if val is None:
            continue
        sf = get_scaling_factor(v, default=1)
        sv = abs(val * sf)  # scaled value
        if sv > large:
            yield v, sv
        elif sv < zero:
            continue
        elif sv < small:
            yield v, sv


def constraint_autoscale_large_jac(
    m,
    ignore_constraint_scaling=False,
    ignore_variable_scaling=False,
    max_grad=100,
    min_scale=1e-6,
    no_scale = False
):
    """Automatically scale constraints based on the Jacobian.  This function
    immitates Ipopt's default constraint scaling.  This scales constraints down
    to avoid extremely large values in the Jacobian

    Args:
        m: model to scale
        ignore_constraint_scaling: ignore existing constraint scaling
        ignore_variable_scaling: ignore existing variable scaling
        max_grad: maximum value in Jacobian after scaling, subject to minimum
            scaling factor restriction.
        min_scale: minimum scaling factor allowed, keeps constraints from being
            scaled too much.
        no_scale: just calculate the Jacobian and scaled Jacobian, don't scale
            anything
    """
    # Pynumero requires an objective, but I don't, so let's see if we have one
    n_obj = 0
    for c in m.component_data_objects(pyo.Objective, active=True):
        n_obj += 1
    # Add an objective if there isn't one
    if n_obj == 0:
        dummy_objective_name = unique_component_name(m, "objective")
        setattr(m, dummy_objective_name, pyo.Objective(expr=0))
    # Create NLP and calculate the objective
    nlp = PyomoNLP(m)
    jac = nlp.evaluate_jacobian().tocsr()
    # Get lists of varibles and constraints to translate Jacobian indexes
    clist = nlp.get_pyomo_constraints()
    vlist = nlp.get_pyomo_variables()
    # Create a scaled Jacobian to account for variable scaling, for now ignore
    # constraint scaling
    jac_scaled = jac.copy()
    for i in range(len(clist)):
        for j in jac_scaled[i].indices:
            v = vlist[j]
            if ignore_variable_scaling:
                sv = 1
            else:
                sv = get_scaling_factor(v, default=1)
            jac_scaled[i,j] = jac_scaled[i,j]/sv
    # calculate constraint scale factors
    for i in range(len(clist)):
        c = clist[i]
        sc = get_scaling_factor(c, default=1)
        if not no_scale:
            if (ignore_constraint_scaling or get_scaling_factor(c) is None):
                row = jac_scaled[i]
                for d in row.indices:
                    row[0,d] = abs(row[0,d])
                mg = row.max()
                if mg > max_grad:
                    sc = max(min_scale, max_grad/mg)
                set_scaling_factor(c, sc)
        for j in jac_scaled[i].indices:
            # update the scaled jacobian
            jac_scaled[i,j] = jac_scaled[i,j]*sc
    # delete dummy objective
    if n_obj == 0:
        delattr(m, dummy_objective_name)
    return jac, jac_scaled, nlp


# DEPRECATED functions below.

def scale_single_constraint(c):
    """This transforms a constraint with its scaling factor. If there is no
    scaling factor for the constraint, the constraint is not scaled and a
    message is logged. After transforming the constraint the scaling factor,
    scaling expression, and nomical value are all unset to ensure the constraint
    isn't scaled twice.

    Args:
        c: Pyomo constraint

    Returns:
        None
    """
    _log.warning(
        "DEPRECATED: scale_single_constraint() will be removed and has no "
        "direct replacement")
    if not isinstance(c, _ConstraintData):
        raise TypeError(
            "{} is not a constraint and cannot be the input to "
            "scale_single_constraint".format(c.name))

    v = get_scaling_factor(c)
    if v is None:
        _log.warning(
            f"{c.name} constraint has no scaling factor, so it was not scaled.")
        return
    c.set_value(
        (__none_mult(c.lower, v), __none_mult(c.body, v), __none_mult(c.upper, v)))
    unset_scaling_factor(c)


def scale_constraints(blk, descend_into=True):
    """This scales all constraints with their scaling factor suffix for a model
    or block. After scaling the constraints, the scaling factor and expression
    for each constraint is set to 1 to avoid double scaling the constraints.

    Args:
        blk: Pyomo block
        descend_into: indicates whether to descend into the other blocks on blk.
            (default = True)

    Returns:
        None
    """
    _log.warning(
        "DEPRECATED: scale_single_constraint() will be removed and has no "
        "direct replacement")
    for c in blk.component_data_objects(pyo.Constraint, descend_into=False):
        scale_single_constraint(c)
    if descend_into:
<<<<<<< HEAD
        for b in blk.component_data_objects(pyo.Block, descend_into=True):
            for c in b.component_data_objects(pyo.Constraint, descend_into=False):
                scale_single_constraint(c)
=======
        for b in blk.component_objects(pyo.Block, descend_into=True):
            _scale_block_constraints(b)


def constraint_fd_autoscale(c, min_scale=1e-6, max_grad=100):
    """Autoscale constraints so that if there maximum partial derivative with
    respect to any variable is greater than max_grad at the current variable
    values, the method will attempt to assign a scaling factor to the constraint
    that makes the maximum derivative max_grad.  The min_scale value provides a
    lower limit allowed for constraint scaling factors.  If the calculated
    scaling factor to make the maximum derivative max_grad is less than
    min_scale, min_scale is used instead.  Derivatives are approximated using
    finite difference.

    Args:
        c: constraint object
        max_grad: the largest derivative after scaling subject to min_scale
        min_scale: the minimum scale factor allowed

    Returns:
        None
    """
    g, v = grad_fd(c, scaled=True)
    if not hasattr(c.parent_block(), "scaling_factor"):
        c.parent_block().scaling_factor = pyo.Suffix(
            direction=pyo.Suffix.EXPORT)
    s0 = c.parent_block().scaling_factor.get(c, 1)
    maxg = max(map(abs, g))
    ming = min(map(abs, g))
    if maxg > max_grad:
        c.parent_block().scaling_factor[c] = s0 * max_grad / maxg
        if c.parent_block().scaling_factor[c] < min_scale:
            c.parent_block().scaling_factor[c] = min_scale
    else:
        c.parent_block().scaling_factor[c] = s0


def set_scaling_factor(c, v):
    """Set a scaling factor for a model component.  This function creates the
    scaling_factor suffix if needed.

    Args:
        c: component to supply scaling factor for
        v: scaling factor
    Returns:
        None
    """
    try:
        c.parent_block().scaling_factor[c] = v
    except AttributeError:
        c.parent_block().scaling_factor = pyo.Suffix(
            direction=pyo.Suffix.EXPORT)
        c.parent_block().scaling_factor[c] = v


class CacheVars(object):
    """
    A class for saving the values of variables then reloading them,
    usually after they have been used to perform some solve or calculation.
    """
    def __init__(self, vardata_list):
        self.vars = vardata_list
        self.cache = [None for var in self.vars]

    def __enter__(self):
        for i, var in enumerate(self.vars):
            self.cache[i] = var.value
        return self

    def __exit__(self, ex_type, ex_value, ex_traceback):
        for i, var in enumerate(self.vars):
            var.set_value(self.cache[i])


class FlattenedScalingAssignment(object):
    """
    A class to assist in the calculation of scaling factors when a
    variable-constraint assignment can be constructed, especially when
    the variables and constraints are all indexed by some common set(s).
    """
    def __init__(self, scaling_factor, varconlist=[], nominal_index=()):
        """
        Args:
            scaling_factor: A Pyomo scaling_factor Suffix that will hold all
                            the scaling factors calculated
            varconlist: A list of variable, constraint tuples. These variables
                        and constraints should be indexed by the same sets,
                        so they may need to be references-to-slices along some
                        common sets.
            nominal_index: The index of variables and constraints to access
                           when a calculation needs to be performed using
                           data objects.
        """
        self.scaling_factor = scaling_factor
        self.nominal_index = nominal_index
        if nominal_index is None or nominal_index == ():
            self.dim = 0
        else:
            try:
                self.dim = len(nominal_index)
            except TypeError:
                self.dim = 1

        varlist = []
        conlist = []
        for var, con in varconlist:
            varlist.append(var)
            conlist.append(con)
        self.varlist = varlist
        self.conlist = conlist

        data_getter = self.get_representative_data_object
        var_con_data_list = [(data_getter(var), data_getter(con))
                for var, con in varconlist]
        con_var_data_list = [(data_getter(con), data_getter(var))
                for var, con in varconlist]
        self.var2con = ComponentMap(var_con_data_list)
        self.con2var = ComponentMap(con_var_data_list)

    def get_representative_data_object(self, obj):
        """
        Gets a data object from an object of the appropriate dimension
        """
        if self.dim == 0:
            # In this way, obj can be a data object and this class can be
            # used even if the assignment is not between "flattened components"
            return obj
        else:
            nominal_index = self.nominal_index
            return obj[nominal_index]
    
    def calculate_variable_scaling_factor(self, var):
        """
        Calculates the scaling factor of a variable based on the 
        constraint assigned to it. Loads each variable in that constraint
        with its nominal value (inverse of scaling factor), calculates
        the value of the target variable from the constraint, then sets
        its scaling factor to the inverse of the calculated value.
        """
        vardata = self.get_representative_data_object(var)
        condata = self.var2con[vardata]
        scaling_factor = self.scaling_factor

        in_constraint = list(identify_variables(condata.expr))
        source_vars = [v for v in in_constraint if v is not vardata]
        nominal_source = [1/scaling_factor[var] for var in source_vars]

        with CacheVars(in_constraint) as cache:
            for v, nom_val in zip(source_vars, nominal_source):
                v.set_value(nom_val)
            # This assumes that target var is initialized to a somewhat
            # reasonable value
            calculate_variable_from_constraint(vardata, condata)
            nominal_target = vardata.value
        if nominal_target == 0:
            target_factor = 1.0
        else:
            target_factor = abs(1/nominal_target)

        if self.dim == 0:
            scaling_factor[var] = target_factor
        else:
            for v in var.values():
                scaling_factor[v] = target_factor

    def set_constraint_scaling_factor(self, con):
        """
        Sets the scaling factor of a constraint to that of its assigned variable
        """
        condata = self.get_representative_data_object(con)
        vardata = self.con2var[condata]
        scaling_factor = self.scaling_factor

        var_factor = scaling_factor[vardata]
        if self.dim == 0:
            scaling_factor[con] = var_factor
        else:
            for c in con.values():
                scaling_factor[c] = var_factor

    def set_derivative_factor_from_state(self, deriv, nominal_wrt=1.0):
        """
        Sets the scaling factor for a DerivativeVar equal to the factor for
        its state var at every index. This method needs access to the 
        get_state_var method, so deriv must be an actual DerivativeVar,
        not a reference-to-slice.
        """
        scaling_factor = self.scaling_factor
        state_var = deriv.get_state_var()
        for index, dv in deriv.items():
            state_data = state_var[index]
            nominal_state = 1/scaling_factor[state_data]
            nominal_deriv = nominal_state/nominal_wrt
            scaling_factor[dv] = 1/nominal_deriv
>>>>>>> cad0162f
<|MERGE_RESOLUTION|>--- conflicted
+++ resolved
@@ -28,13 +28,6 @@
 __author__ = "John Eslick, Tim Bartholomew"
 
 import pyomo.environ as pyo
-<<<<<<< HEAD
-from pyomo.core.base.constraint import _ConstraintData
-from pyomo.contrib.pynumero.interfaces.pyomo_nlp import PyomoNLP
-from pyomo.common.modeling import unique_component_name
-import idaes.logger as idaeslog
-
-=======
 from pyomo.core.expr import current as EXPR
 from pyomo.core.expr.visitor import identify_variables
 from pyomo.core.base.constraint import _ConstraintData
@@ -44,7 +37,6 @@
 import idaes.logger as idaeslog
 
 __author__ = "John Eslick, Tim Bartholomew, Robert Parker"
->>>>>>> cad0162f
 _log = idaeslog.getLogger(__name__)
 
 
@@ -422,118 +414,6 @@
     return jac, jac_scaled, nlp
 
 
-# DEPRECATED functions below.
-
-def scale_single_constraint(c):
-    """This transforms a constraint with its scaling factor. If there is no
-    scaling factor for the constraint, the constraint is not scaled and a
-    message is logged. After transforming the constraint the scaling factor,
-    scaling expression, and nomical value are all unset to ensure the constraint
-    isn't scaled twice.
-
-    Args:
-        c: Pyomo constraint
-
-    Returns:
-        None
-    """
-    _log.warning(
-        "DEPRECATED: scale_single_constraint() will be removed and has no "
-        "direct replacement")
-    if not isinstance(c, _ConstraintData):
-        raise TypeError(
-            "{} is not a constraint and cannot be the input to "
-            "scale_single_constraint".format(c.name))
-
-    v = get_scaling_factor(c)
-    if v is None:
-        _log.warning(
-            f"{c.name} constraint has no scaling factor, so it was not scaled.")
-        return
-    c.set_value(
-        (__none_mult(c.lower, v), __none_mult(c.body, v), __none_mult(c.upper, v)))
-    unset_scaling_factor(c)
-
-
-def scale_constraints(blk, descend_into=True):
-    """This scales all constraints with their scaling factor suffix for a model
-    or block. After scaling the constraints, the scaling factor and expression
-    for each constraint is set to 1 to avoid double scaling the constraints.
-
-    Args:
-        blk: Pyomo block
-        descend_into: indicates whether to descend into the other blocks on blk.
-            (default = True)
-
-    Returns:
-        None
-    """
-    _log.warning(
-        "DEPRECATED: scale_single_constraint() will be removed and has no "
-        "direct replacement")
-    for c in blk.component_data_objects(pyo.Constraint, descend_into=False):
-        scale_single_constraint(c)
-    if descend_into:
-<<<<<<< HEAD
-        for b in blk.component_data_objects(pyo.Block, descend_into=True):
-            for c in b.component_data_objects(pyo.Constraint, descend_into=False):
-                scale_single_constraint(c)
-=======
-        for b in blk.component_objects(pyo.Block, descend_into=True):
-            _scale_block_constraints(b)
-
-
-def constraint_fd_autoscale(c, min_scale=1e-6, max_grad=100):
-    """Autoscale constraints so that if there maximum partial derivative with
-    respect to any variable is greater than max_grad at the current variable
-    values, the method will attempt to assign a scaling factor to the constraint
-    that makes the maximum derivative max_grad.  The min_scale value provides a
-    lower limit allowed for constraint scaling factors.  If the calculated
-    scaling factor to make the maximum derivative max_grad is less than
-    min_scale, min_scale is used instead.  Derivatives are approximated using
-    finite difference.
-
-    Args:
-        c: constraint object
-        max_grad: the largest derivative after scaling subject to min_scale
-        min_scale: the minimum scale factor allowed
-
-    Returns:
-        None
-    """
-    g, v = grad_fd(c, scaled=True)
-    if not hasattr(c.parent_block(), "scaling_factor"):
-        c.parent_block().scaling_factor = pyo.Suffix(
-            direction=pyo.Suffix.EXPORT)
-    s0 = c.parent_block().scaling_factor.get(c, 1)
-    maxg = max(map(abs, g))
-    ming = min(map(abs, g))
-    if maxg > max_grad:
-        c.parent_block().scaling_factor[c] = s0 * max_grad / maxg
-        if c.parent_block().scaling_factor[c] < min_scale:
-            c.parent_block().scaling_factor[c] = min_scale
-    else:
-        c.parent_block().scaling_factor[c] = s0
-
-
-def set_scaling_factor(c, v):
-    """Set a scaling factor for a model component.  This function creates the
-    scaling_factor suffix if needed.
-
-    Args:
-        c: component to supply scaling factor for
-        v: scaling factor
-    Returns:
-        None
-    """
-    try:
-        c.parent_block().scaling_factor[c] = v
-    except AttributeError:
-        c.parent_block().scaling_factor = pyo.Suffix(
-            direction=pyo.Suffix.EXPORT)
-        c.parent_block().scaling_factor[c] = v
-
-
 class CacheVars(object):
     """
     A class for saving the values of variables then reloading them,
@@ -609,10 +489,10 @@
         else:
             nominal_index = self.nominal_index
             return obj[nominal_index]
-    
+
     def calculate_variable_scaling_factor(self, var):
         """
-        Calculates the scaling factor of a variable based on the 
+        Calculates the scaling factor of a variable based on the
         constraint assigned to it. Loads each variable in that constraint
         with its nominal value (inverse of scaling factor), calculates
         the value of the target variable from the constraint, then sets
@@ -662,7 +542,7 @@
     def set_derivative_factor_from_state(self, deriv, nominal_wrt=1.0):
         """
         Sets the scaling factor for a DerivativeVar equal to the factor for
-        its state var at every index. This method needs access to the 
+        its state var at every index. This method needs access to the
         get_state_var method, so deriv must be an actual DerivativeVar,
         not a reference-to-slice.
         """
@@ -673,4 +553,62 @@
             nominal_state = 1/scaling_factor[state_data]
             nominal_deriv = nominal_state/nominal_wrt
             scaling_factor[dv] = 1/nominal_deriv
->>>>>>> cad0162f
+
+
+################################################################################
+# DEPRECATED functions below.
+################################################################################
+
+def scale_single_constraint(c):
+    """This transforms a constraint with its scaling factor. If there is no
+    scaling factor for the constraint, the constraint is not scaled and a
+    message is logged. After transforming the constraint the scaling factor,
+    scaling expression, and nomical value are all unset to ensure the constraint
+    isn't scaled twice.
+
+    Args:
+        c: Pyomo constraint
+
+    Returns:
+        None
+    """
+    _log.warning(
+        "DEPRECATED: scale_single_constraint() will be removed and has no "
+        "direct replacement")
+    if not isinstance(c, _ConstraintData):
+        raise TypeError(
+            "{} is not a constraint and cannot be the input to "
+            "scale_single_constraint".format(c.name))
+
+    v = get_scaling_factor(c)
+    if v is None:
+        _log.warning(
+            f"{c.name} constraint has no scaling factor, so it was not scaled.")
+        return
+    c.set_value(
+        (__none_mult(c.lower, v), __none_mult(c.body, v), __none_mult(c.upper, v)))
+    unset_scaling_factor(c)
+
+
+def scale_constraints(blk, descend_into=True):
+    """This scales all constraints with their scaling factor suffix for a model
+    or block. After scaling the constraints, the scaling factor and expression
+    for each constraint is set to 1 to avoid double scaling the constraints.
+
+    Args:
+        blk: Pyomo block
+        descend_into: indicates whether to descend into the other blocks on blk.
+            (default = True)
+
+    Returns:
+        None
+    """
+    _log.warning(
+        "DEPRECATED: scale_single_constraint() will be removed and has no "
+        "direct replacement")
+    for c in blk.component_data_objects(pyo.Constraint, descend_into=False):
+        scale_single_constraint(c)
+    if descend_into:
+        for b in blk.component_objects(pyo.Block, descend_into=True):
+            for c in b.component_data_objects(pyo.Constraint, descend_into=False):
+                scale_single_constraint(c)