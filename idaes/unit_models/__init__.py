from __future__ import absolute_import #disable implicit relative imports
from .mixer import Mixer
from .gibbs_reactor import GibbsReactor
<<<<<<< HEAD
from .heat_exchanger import Heater
=======
from .plug_flow_reactor import PFR
>>>>>>> 736fd496
<|MERGE_RESOLUTION|>--- conflicted
+++ resolved
@@ -1,8 +1,5 @@
 from __future__ import absolute_import #disable implicit relative imports
 from .mixer import Mixer
 from .gibbs_reactor import GibbsReactor
-<<<<<<< HEAD
 from .heat_exchanger import Heater
-=======
-from .plug_flow_reactor import PFR
->>>>>>> 736fd496
+from .plug_flow_reactor import PFR