##############################################################################
# Institute for the Design of Advanced Energy Systems Process Systems
# Engineering Framework (IDAES PSE Framework) Copyright (c) 2018-2019, by the
# software owners: The Regents of the University of California, through
# Lawrence Berkeley National Laboratory,  National Technology & Engineering
# Solutions of Sandia, LLC, Carnegie Mellon University, West Virginia
# University Research Corporation, et al. All rights reserved.
#
# Please see the files COPYRIGHT.txt and LICENSE.txt for full copyright and
# license information, respectively. Both files are also available online
# at the URL "https://github.com/IDAES/idaes-pse".
##############################################################################
"""
Tests for Flash unit model.
Author: Jaffer Ghouse
"""
import pytest
from pyomo.environ import (ConcreteModel, SolverFactory, TerminationCondition,
                           SolverStatus, value)

from idaes.core import (FlowsheetBlock, MaterialBalanceType, EnergyBalanceType,
                        MomentumBalanceType)
from idaes.unit_models.flash import Flash as FL
<<<<<<< HEAD
from idaes.property_models.ideal.BTX_ideal_VLE import PhysicalParameterBlock
=======
from idaes.property_models.BTX_ideal_VLE import IdealParameterBlock
>>>>>>> ab29cedb
from idaes.ui.report import degrees_of_freedom


# -----------------------------------------------------------------------------
# See if ipopt is available and set up solver
if SolverFactory('ipopt').available():
    solver = SolverFactory('ipopt')
    solver.options = {'tol': 1e-6,
                      'mu_init': 1e-8,
                      'bound_push': 1e-8}
else:
    solver = None

# -----------------------------------------------------------------------------
# Create a flowsheet for test
m = ConcreteModel()
m.fs = FlowsheetBlock(default={"dynamic": False})

<<<<<<< HEAD
m.fs.properties = PhysicalParameterBlock(default={"valid_phase": 'VL'})
=======
m.fs.properties = IdealParameterBlock()
>>>>>>> ab29cedb
m.fs.flash = FL(default={"property_package": m.fs.properties})


def test_build():
    assert len(m.fs.flash.config) == 10
    assert not m.fs.flash.config.has_holdup
    assert m.fs.flash.config.material_balance_type == \
        MaterialBalanceType.componentPhase
    assert m.fs.flash.config.energy_balance_type == \
        EnergyBalanceType.enthalpyTotal
    assert m.fs.flash.config.momentum_balance_type == \
        MomentumBalanceType.pressureTotal
    assert m.fs.flash.config.has_phase_equilibrium
    assert m.fs.flash.config.has_heat_transfer
    assert m.fs.flash.config.has_pressure_change


def test_setInputs():
    m.fs.flash.inlet[0].vars["flow_mol"].fix(1)
    m.fs.flash.inlet[0].vars["temperature"].fix(368)
    m.fs.flash.inlet[0].vars["pressure"].fix(101325)
    m.fs.flash.inlet[0].vars["mole_frac"]["benzene"].fix(0.5)
    m.fs.flash.inlet[0].vars["mole_frac"]["toluene"].fix(0.5)

    m.fs.flash.heat_duty.fix(0)
    m.fs.flash.deltaP.fix(0)

    assert degrees_of_freedom(m) == 0


@pytest.mark.skipif(solver is None, reason="Solver not available")
def test_initialization():
    m.fs.flash.initialize()
    results = solver.solve(m, tee=False)

    # Check for optimal solution
    assert results.solver.termination_condition == TerminationCondition.optimal
    assert results.solver.status == SolverStatus.ok

    assert (pytest.approx(0.6038, abs=1e-3) ==
            m.fs.flash.liq_outlet[0].vars["flow_mol"].value)
    assert (pytest.approx(0.3961, abs=1e-3) ==
            m.fs.flash.vap_outlet[0].vars["flow_mol"].value)
    assert (pytest.approx(368, abs=1e-3) ==
            m.fs.flash.liq_outlet[0].vars["temperature"].value)
    assert (pytest.approx(101325, abs=1e-3) ==
            m.fs.flash.liq_outlet[0].vars["pressure"].value)

    assert (pytest.approx(0.4121, abs=1e-3) ==
            value(m.fs.flash.liq_outlet[0].vars["mole_frac"]["benzene"]))
    assert (pytest.approx(0.5878, abs=1e-3) ==
            value(m.fs.flash.liq_outlet[0].vars["mole_frac"]["toluene"]))
    assert (pytest.approx(0.6339, abs=1e-3) ==
            value(m.fs.flash.vap_outlet[0].vars["mole_frac"]["benzene"]))
    assert (pytest.approx(0.3660, abs=1e-3) ==
            value(m.fs.flash.vap_outlet[0].vars["mole_frac"]["toluene"]))<|MERGE_RESOLUTION|>--- conflicted
+++ resolved
@@ -21,11 +21,7 @@
 from idaes.core import (FlowsheetBlock, MaterialBalanceType, EnergyBalanceType,
                         MomentumBalanceType)
 from idaes.unit_models.flash import Flash as FL
-<<<<<<< HEAD
-from idaes.property_models.ideal.BTX_ideal_VLE import PhysicalParameterBlock
-=======
-from idaes.property_models.BTX_ideal_VLE import IdealParameterBlock
->>>>>>> ab29cedb
+from idaes.property_models.ideal.BTX_ideal_VLE import IdealParameterBlock
 from idaes.ui.report import degrees_of_freedom
 
 
@@ -44,11 +40,7 @@
 m = ConcreteModel()
 m.fs = FlowsheetBlock(default={"dynamic": False})
 
-<<<<<<< HEAD
-m.fs.properties = PhysicalParameterBlock(default={"valid_phase": 'VL'})
-=======
-m.fs.properties = IdealParameterBlock()
->>>>>>> ab29cedb
+m.fs.properties = IdealParameterBlock(default={"valid_phase": 'VL'})
 m.fs.flash = FL(default={"property_package": m.fs.properties})
 
 
